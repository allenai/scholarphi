--- conflicted
+++ resolved
@@ -19,14 +19,6 @@
   AreaSelectionMethod,
   createCreateEntityDataWithBoxes,
 } from "./components/control/EntityCreationToolbar";
-<<<<<<< HEAD
-=======
-import EntityPageMask from "./components/mask/EntityPageMask";
-import EquationDiagram from "./components/entity/equation/EquationDiagram";
-import FindBar, { FindQuery } from "./components/search/FindBar";
-import FAQBar from "./components/questions/FAQBar";
-import logger from "./logging";
->>>>>>> 98006791
 import MainControlPanel from "./components/control/MainControlPanel";
 import TextSelectionMenu from "./components/control/TextSelectionMenu";
 import { Drawer, DrawerContentType } from "./components/drawer/Drawer";
@@ -53,7 +45,6 @@
   ConfigurableSetting,
   CONFIGURABLE_SETTINGS,
   getSettings,
-  getPDFReaderOnlySettings,
   GlossStyle,
 } from "./settings";
 import {
@@ -65,22 +56,6 @@
   SymbolFilters,
 } from "./state";
 import "./style/index.less";
-<<<<<<< HEAD
-=======
-import TextSelectionMenu from "./components/control/TextSelectionMenu";
-import {
-  Entity,
-  EntityCreateData,
-  EntityUpdateData,
-  isCitation,
-  isExperience,
-  isEquation,
-  isSymbol,
-  isTerm,
-  Paper,
-  Symbol,
-} from "./api/types";
->>>>>>> 98006791
 import {
   DocumentLoadedEvent,
   PageRenderedEvent,
@@ -89,10 +64,6 @@
 import * as stateUtils from "./utils/state";
 import * as uiUtils from "./utils/ui";
 
-//added
-// import * as testEntities from './data/entities.json';
-import * as testEntities from './data/auto_PAWLS_SPUI_annotations.json';
-
 interface Props {
   paperId?: PaperId;
   presets?: string[];
@@ -142,11 +113,7 @@
       findMatchIndex: null,
       findMatchCount: null,
       findMatchedEntities: null,
-<<<<<<< HEAD
       drawerMode: "closed", //swapped
-=======
-      drawerMode: "open", //swapped
->>>>>>> 98006791
       drawerContentType: null,
       snackbarMode: "closed",
       snackbarActivationTimeMs: null,
@@ -227,10 +194,6 @@
 
   handleFAQMouseOut = (id: string): void => {
     this.setState({ FAQHoveredID: null });
-  }
-
-  handleFAQClick = (id: string): void => {
-    this.setState({ selectedFAQID: id });
   }
 
   selectEntityAnnotation = (
@@ -643,13 +606,6 @@
     }
   };
 
-  toggleDrawer = (): void => {
-    if(this.state.drawerMode === "open") {
-      this.setState({drawerMode: "closed",});
-    } else {
-      this.setState({drawerMode: "open",});
-    }
-  }
 
   closeDrawer = (): void => {
     logger.log("debug", "close-drawer");
@@ -797,20 +753,6 @@
   };
 
   loadDataFromApi = async (): Promise<void> => {
-<<<<<<< HEAD
-    console.log("Paper id:", this.props.paperId);
-    // if (this.props.paperId !== undefined && this.props.paperId.type === "arxiv") { // swapped
-    if (true) {
-      const loadingStartTime = performance.now();
-      //added - casting for keeping errors for using json - https://stackoverflow.com/questions/40358434/typescript-ts7015-element-implicitly-has-an-any-type-because-index-expression
-      interface jsonOjbect {
-        default: any[];
-      }
-      const myObj: jsonOjbect = testEntities;
-      const myKey: string = "default";
-
-      const entities = myObj[myKey as keyof jsonOjbect] as Entity[];
-=======
     // if (this.props.paperId !== undefined && this.props.paperId.type === "arxiv") { // swapped
     if (true) {
       const loadingStartTime = performance.now();
@@ -819,7 +761,6 @@
       // wrong for some reason.
       const entitiesFromJson = testEntities as any as { default: Entity[] };
       const entities = entitiesFromJson.default;
->>>>>>> 98006791
 
       // const entities = await api.getDedupedEntities(this.props.paperId.id, true);
       this.setState({
@@ -921,15 +862,9 @@
     });
 
     /*
-<<<<<<< HEAD
      * added: also select the entity
      */
     this.selectEntity(id);
-=======
-    * added: also select the entity
-    */
-   this.selectEntity(id);
->>>>>>> 98006791
 
     return true;
   };
@@ -992,7 +927,6 @@
               </button>
             </PdfjsToolbar> */}
             {/* For the FAQs */}
-<<<<<<< HEAD
             {this.state.FAQsEnabled ? (
               <PdfjsToolbar>
                 <button
@@ -1005,20 +939,6 @@
                 </button>
               </PdfjsToolbar>
             ) : null}
-=======
-            {this.state.FAQsEnabled? <PdfjsToolbar>
-              <button
-                onClick={this.toggleDrawer}
-                className="toolbarButton hiddenLargeView pdfjs-toolbar__button"
-              >
-                <span>
-                  {this.state.drawerMode
-                    ? "Show FAQs"
-                    : "Hide FAQs"}
-                </span>
-              </button>
-            </PdfjsToolbar> : null }
->>>>>>> 98006791
             <PdfjsBrandbar />
             <ViewerOverlay
               pdfViewer={this.state.pdfViewer}
@@ -1135,7 +1055,6 @@
                   selectedEntityIds={this.state.selectedEntityIds}
                 />
               ) : null}
-<<<<<<< HEAD
               {this.state.FAQsEnabled ? (
                 <FAQBar
                   pdfViewer={this.state.pdfViewer}
@@ -1154,24 +1073,6 @@
                   selectedFAQID={this.state.selectedFAQID}
                 />
               ) : null}
-=======
-              {this.state.FAQsEnabled? <FAQBar
-                pdfViewer={this.state.pdfViewer}
-                mode={this.state.drawerMode}
-                contentType={"definitions"}
-                entities={this.state.entities}
-                selectedEntityIds={this.state.selectedEntityIds}
-                propagateEntityEdits={this.state.propagateEntityEdits}
-                handleJumpToEntity={this.jumpToEntityWithBackMessage}
-                handleClose={this.closeDrawer}
-                handleMouseOver={this.handleFAQMouseOver}
-                handleMouseOut={this.handleFAQMouseOut}
-                handleClick={this.handleFAQClick}
-                handleSetPropagateEntityEdits={this.setPropagateEntityEdits}
-                FAQHoveredID={this.state.FAQHoveredID}
-                selectedFAQID={this.state.selectedFAQID}
-                  /> : null }
->>>>>>> 98006791
             </ViewerOverlay>
           </>
         ) : null}
@@ -1358,15 +1259,8 @@
                         handleShowSnackbarMessage={this.showSnackbarMessage}
                         handleJumpToEntity={this.jumpToEntityWithBackMessage}
                         handleOpenDrawer={this.openDrawer}
-<<<<<<< HEAD
                         FAQHoveredID={FAQHoveredID}
                         selectedFAQID={selectedFAQID}
-=======
-
-                        FAQHoveredID={this.state.FAQHoveredID}
-                        selectedFAQID={this.state.selectedFAQID}
-
->>>>>>> 98006791
                       />
                     )}
                     {/* Equation diagram overlays. */}
